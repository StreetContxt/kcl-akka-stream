package com.contxt.kinesis

<<<<<<< HEAD
import java.lang.Thread.UncaughtExceptionHandler
import java.util.concurrent.atomic.AtomicInteger
import java.util.concurrent.{Executors, ThreadFactory}

import akka.stream.scaladsl.{Keep, MergeHub, Sink, Source}
import akka.stream.{KillSwitch, KillSwitches, Materializer, OverflowStrategy}
import akka.{Done, NotUsed}
import com.typesafe.config.{Config, ConfigFactory}
import org.slf4j.LoggerFactory
import software.amazon.awssdk.services.dynamodb.model.BillingMode
import software.amazon.kinesis.common.ConfigsBuilder
import software.amazon.kinesis.coordinator.Scheduler
import software.amazon.kinesis.processor.{ShardRecordProcessor, ShardRecordProcessorFactory}
import software.amazon.kinesis.retrieval.RetrievalConfig
import software.amazon.kinesis.retrieval.polling.PollingConfig

=======
import akka.stream._
import akka.stream.scaladsl._
import akka.{Done, NotUsed}
import com.amazonaws.services.kinesis.clientlibrary.interfaces.v2.{IRecordProcessor, IRecordProcessorFactory}
import com.amazonaws.services.kinesis.clientlibrary.lib.worker.{KinesisClientLibConfiguration, Worker}
import com.typesafe.config.{Config, ConfigFactory}
import java.lang.Thread.UncaughtExceptionHandler
import java.util.concurrent.atomic.AtomicInteger
import java.util.concurrent.{Executors, ThreadFactory}
import org.slf4j.LoggerFactory
>>>>>>> fefa75d5
import scala.concurrent.{ExecutionContext, Future, Promise}
import scala.util.Try
import scala.util.control.NonFatal

/** Kinesis consumer '''does not guarantee mutually exclusive processing of shards''' during failover or load-balancing.
  * See [[http://docs.aws.amazon.com/streams/latest/dev/troubleshooting-consumers.html Kinesis Troubleshooting Guide]]
  * for more details.
  *
  * - If you require mutually exclusive processing, or want to avoid spurious errors caused by concurrent processing of
  * messages with the same key by different nodes, [[https://kafka.apache.org/ check out Kafka]].
  *
  * Kinesis producer library '''does not provide message ordering guarantees''' at a reasonable throughput,
  * see [this ticket](https://github.com/awslabs/amazon-kinesis-producer/issues/23) for more details.
  *
  * - If you require efficient messages transfer while maintaining order, [[https://kafka.apache.org/ check out Kafka]].
  *
  * '''KCL license is not compatible with open source licenses!''' See
  * [this discussion](https://issues.apache.org/jira/browse/LEGAL-198) for more details.
  *
  * - If you would like to work with an open-source compatible library, [[https://kafka.apache.org/ check out Kafka]].
  */
object KinesisSource {

  /** Creates a Source backed by Kinesis Consumer Library, with materialized valued of Future[Done] which completes
    * when the stream has terminated and the Kinesis worker has fully shutdown. */
<<<<<<< HEAD
  def apply(kclConfig: ConsumerConfig, config: Config = ConfigFactory.load()): Source[KinesisRecord, Future[Done]] = {
=======
  def apply(
      kclConfig: KinesisClientLibConfiguration,
      config: Config = ConfigFactory.load()
  ): Source[KinesisRecord, Future[Done]] = {
>>>>>>> fefa75d5
    val shardCheckpointConfig = ShardCheckpointConfig(config)
    val consumerStats = ConsumerStats.getInstance(config)
    KinesisSource(createKclWorker, kclConfig, shardCheckpointConfig, consumerStats)
  }

  /** Creates a Source backed by Kinesis Consumer Library, with materialized valued of Future[Done] which completes
    * when the stream has terminated and the Kinesis worker has fully shutdown. */
  def apply(
<<<<<<< HEAD
    kclConfig: ConsumerConfig,
    shardCheckpointConfig: ShardCheckpointConfig,
    consumerStats: ConsumerStats
=======
      kclConfig: KinesisClientLibConfiguration,
      shardCheckpointConfig: ShardCheckpointConfig,
      consumerStats: ConsumerStats
>>>>>>> fefa75d5
  ): Source[KinesisRecord, Future[Done]] = {
    KinesisSource(createKclWorker, kclConfig, shardCheckpointConfig, consumerStats)
  }

  private[kinesis] def apply(
<<<<<<< HEAD
    workerFactory: (ShardRecordProcessorFactory, ConsumerConfig) => ManagedWorker,
    kclConfig: ConsumerConfig,
    shardCheckpointConfig: ShardCheckpointConfig,
    consumerStats: ConsumerStats
  ): Source[KinesisRecord, Future[Done]] = {
    val kinesisAppId = KinesisAppId(kclConfig.streamName, kclConfig.appName)
=======
      workerFactory: (IRecordProcessorFactory, KinesisClientLibConfiguration) => ManagedWorker,
      kclConfig: KinesisClientLibConfiguration,
      shardCheckpointConfig: ShardCheckpointConfig,
      consumerStats: ConsumerStats
  ): Source[KinesisRecord, Future[Done]] = {
    require(
      kclConfig.shouldCallProcessRecordsEvenForEmptyRecordList,
      "`kclConfig.shouldCallProcessRecordsEvenForEmptyRecordList` must be set to `true`."
    )
    val kinesisAppId = KinesisAppId(
      kclConfig.getRegionName,
      kclConfig.getStreamName,
      kclConfig.getApplicationName
    )
>>>>>>> fefa75d5
    MergeHub
      .source[KinesisRecord](perProducerBufferSize = 1)
      .viaMat(KillSwitches.single)(Keep.both)
      .watchTermination()(Keep.both)
      .mergeMat(MaterializerAsValue.source)(Keep.both)
      .mapMaterializedValue {
        case (((mergeSink, streamKillSwitch), streamTerminationFuture), materializerFuture) =>
          materializerFuture.flatMap { implicit materializer =>
            val processorFactory = new RecordProcessorFactoryImpl(
              kinesisAppId,
              streamKillSwitch,
              streamTerminationFuture,
              mergeSink,
              shardCheckpointConfig,
              consumerStats
            )
            createAndStartKclWorker(
              workerFactory,
              processorFactory,
              kclConfig,
              streamKillSwitch,
              streamTerminationFuture
            )
          }(scala.concurrent.ExecutionContext.global)
      }
  }

  private[kinesis] def createKclWorker(
<<<<<<< HEAD
    recordProcessorFactory: ShardRecordProcessorFactory,
    config: ConsumerConfig
=======
      recordProcessorFactory: IRecordProcessorFactory,
      kclConfig: KinesisClientLibConfiguration
>>>>>>> fefa75d5
  ): ManagedWorker = {
    val configsBuilder =
      new ConfigsBuilder(
        config.streamName,
        config.appName,
        config.kinesisClient,
        config.dynamoClient,
        config.cloudwatchClient,
        config.workerId,
        recordProcessorFactory
      )

    val checkpointConfig = configsBuilder.checkpointConfig()
    val coordinatorConfig =
      config.coordinatorConfig.getOrElse(configsBuilder.coordinatorConfig())
    val leaseManagementConfig = config.leaseManagementConfig.getOrElse(
      configsBuilder
        .leaseManagementConfig()
        .billingMode(BillingMode.PAY_PER_REQUEST)
    )
    val lifecycleConfig = configsBuilder.lifecycleConfig()
    val metricsConfig =
      config.metricsConfig.getOrElse(configsBuilder.metricsConfig())
    val processorConfig = configsBuilder
      .processorConfig()
      .callProcessRecordsEvenForEmptyRecordList(true)
    val retrievalConfig =
      config.retrievalConfig
        .getOrElse {
          new RetrievalConfig(config.kinesisClient, config.streamName, config.appName)
            .retrievalSpecificConfig(new PollingConfig(config.streamName, config.kinesisClient))
            .initialPositionInStreamExtended(config.initialPositionInStreamExtended)
        }

    new ManagedKinesisWorker(
      new Scheduler(
        checkpointConfig,
        coordinatorConfig,
        leaseManagementConfig,
        lifecycleConfig,
        metricsConfig,
        processorConfig,
        retrievalConfig
      )
    )
  }

  private def createAndStartKclWorker(
<<<<<<< HEAD
    workerFactory: (ShardRecordProcessorFactory, ConsumerConfig) => ManagedWorker,
    recordProcessorFactory: ShardRecordProcessorFactory,
    kclConfig: ConsumerConfig,
    streamKillSwitch: KillSwitch,
    streamTerminationFuture: Future[Done]
=======
      workerFactory: (IRecordProcessorFactory, KinesisClientLibConfiguration) => ManagedWorker,
      recordProcessorFactory: IRecordProcessorFactory,
      kclConfig: KinesisClientLibConfiguration,
      streamKillSwitch: KillSwitch,
      streamTerminationFuture: Future[Done]
>>>>>>> fefa75d5
  ): Future[Done] = {
    implicit val blockingContext: ExecutionContext =
      BlockingContext.KinesisWorkersSharedContext
    val workerShutdownPromise = Promise[Done]
    Future {
      try {
        val worker = Try(workerFactory(recordProcessorFactory, kclConfig))
        streamTerminationFuture.onComplete { _ =>
          val workerShutdownFuture =
            Future(worker.get.shutdownAndWait()).map(_ => Done)
          workerShutdownPromise.completeWith(workerShutdownFuture)
        }
        worker.get.run() // This call hijacks the thread.
      } catch {
        case NonFatal(e) => streamKillSwitch.abort(e)
      }
      streamKillSwitch.abort(new IllegalStateException("Worker shutdown unexpectedly."))
    }
    workerShutdownPromise.future
  }
}

private[kinesis] trait ManagedWorker {
  def run(): Unit

  def shutdownAndWait(): Unit
}

private[kinesis] class ManagedKinesisWorker(private val worker: Scheduler) extends ManagedWorker {
  def run(): Unit = worker.run()

  def shutdownAndWait(): Unit = worker.startGracefulShutdown().get
}

private[kinesis] class RecordProcessorFactoryImpl(
<<<<<<< HEAD
  kinesisAppId: KinesisAppId,
  streamKillSwitch: KillSwitch,
  streamTerminationFuture: Future[Done],
  mergeSink: Sink[KinesisRecord, NotUsed],
  shardCheckpointConfig: ShardCheckpointConfig,
  consumerStats: ConsumerStats
)(implicit materializer: Materializer)
    extends ShardRecordProcessorFactory {
  override def shardRecordProcessor(): ShardRecordProcessor = {
=======
    kinesisAppId: KinesisAppId,
    streamKillSwitch: KillSwitch,
    streamTerminationFuture: Future[Done],
    mergeSink: Sink[KinesisRecord, NotUsed],
    shardCheckpointConfig: ShardCheckpointConfig,
    consumerStats: ConsumerStats
)(implicit materializer: Materializer)
    extends IRecordProcessorFactory {
  override def createProcessor(): IRecordProcessor = {
>>>>>>> fefa75d5
    val queue = Source
      .queue[IndexedSeq[KinesisRecord]](bufferSize = 0, OverflowStrategy.backpressure)
      .mapConcat(_.toIndexedSeq)
      .to(mergeSink)
      .run()

    new RecordProcessorImpl(
      kinesisAppId,
      streamKillSwitch,
      streamTerminationFuture,
      queue,
      shardCheckpointConfig,
      consumerStats
    )
  }
}

private[kinesis] object BlockingContext {
  private val log = LoggerFactory.getLogger(getClass)
  private val threadId = new AtomicInteger(1)

  lazy val KinesisWorkersSharedContext: ExecutionContext = BlockingContext("KinesisSourceWorker")

  private def apply(name: String): ExecutionContext = {
    val threadFactory = new ThreadFactory {
      override def newThread(r: Runnable): Thread = {
        val thread = Executors.defaultThreadFactory().newThread(r)
        thread.setName(nextThreadName(name))
        thread.setUncaughtExceptionHandler(uncaughtExceptionHandler)
        thread.setDaemon(true)
        thread
      }
    }
    ExecutionContext.fromExecutor(Executors.newCachedThreadPool(threadFactory))
  }

  private def nextThreadName(prefix: String): String = {
    f"{prefix}_${threadId.getAndIncrement()}%04d"
  }

  private val uncaughtExceptionHandler = new UncaughtExceptionHandler {
    override def uncaughtException(t: Thread, e: Throwable): Unit = {
      e match {
        case NonFatal(e) =>
          log.error(s"Uncaught exception in thread `${t.getName}`.", e)

        case _ =>
          log.error(s"Fatal error in thread `${t.getName}`, exiting VM.", e)
          System.exit(-1)
      }
    }
  }
}<|MERGE_RESOLUTION|>--- conflicted
+++ resolved
@@ -1,6 +1,5 @@
 package com.contxt.kinesis
 
-<<<<<<< HEAD
 import java.lang.Thread.UncaughtExceptionHandler
 import java.util.concurrent.atomic.AtomicInteger
 import java.util.concurrent.{Executors, ThreadFactory}
@@ -17,18 +16,6 @@
 import software.amazon.kinesis.retrieval.RetrievalConfig
 import software.amazon.kinesis.retrieval.polling.PollingConfig
 
-=======
-import akka.stream._
-import akka.stream.scaladsl._
-import akka.{Done, NotUsed}
-import com.amazonaws.services.kinesis.clientlibrary.interfaces.v2.{IRecordProcessor, IRecordProcessorFactory}
-import com.amazonaws.services.kinesis.clientlibrary.lib.worker.{KinesisClientLibConfiguration, Worker}
-import com.typesafe.config.{Config, ConfigFactory}
-import java.lang.Thread.UncaughtExceptionHandler
-import java.util.concurrent.atomic.AtomicInteger
-import java.util.concurrent.{Executors, ThreadFactory}
-import org.slf4j.LoggerFactory
->>>>>>> fefa75d5
 import scala.concurrent.{ExecutionContext, Future, Promise}
 import scala.util.Try
 import scala.util.control.NonFatal
@@ -54,14 +41,7 @@
 
   /** Creates a Source backed by Kinesis Consumer Library, with materialized valued of Future[Done] which completes
     * when the stream has terminated and the Kinesis worker has fully shutdown. */
-<<<<<<< HEAD
   def apply(kclConfig: ConsumerConfig, config: Config = ConfigFactory.load()): Source[KinesisRecord, Future[Done]] = {
-=======
-  def apply(
-      kclConfig: KinesisClientLibConfiguration,
-      config: Config = ConfigFactory.load()
-  ): Source[KinesisRecord, Future[Done]] = {
->>>>>>> fefa75d5
     val shardCheckpointConfig = ShardCheckpointConfig(config)
     val consumerStats = ConsumerStats.getInstance(config)
     KinesisSource(createKclWorker, kclConfig, shardCheckpointConfig, consumerStats)
@@ -70,43 +50,20 @@
   /** Creates a Source backed by Kinesis Consumer Library, with materialized valued of Future[Done] which completes
     * when the stream has terminated and the Kinesis worker has fully shutdown. */
   def apply(
-<<<<<<< HEAD
-    kclConfig: ConsumerConfig,
-    shardCheckpointConfig: ShardCheckpointConfig,
-    consumerStats: ConsumerStats
-=======
-      kclConfig: KinesisClientLibConfiguration,
-      shardCheckpointConfig: ShardCheckpointConfig,
-      consumerStats: ConsumerStats
->>>>>>> fefa75d5
-  ): Source[KinesisRecord, Future[Done]] = {
-    KinesisSource(createKclWorker, kclConfig, shardCheckpointConfig, consumerStats)
-  }
-
-  private[kinesis] def apply(
-<<<<<<< HEAD
-    workerFactory: (ShardRecordProcessorFactory, ConsumerConfig) => ManagedWorker,
-    kclConfig: ConsumerConfig,
-    shardCheckpointConfig: ShardCheckpointConfig,
-    consumerStats: ConsumerStats
-  ): Source[KinesisRecord, Future[Done]] = {
-    val kinesisAppId = KinesisAppId(kclConfig.streamName, kclConfig.appName)
-=======
-      workerFactory: (IRecordProcessorFactory, KinesisClientLibConfiguration) => ManagedWorker,
-      kclConfig: KinesisClientLibConfiguration,
+      kclConfig: ConsumerConfig,
       shardCheckpointConfig: ShardCheckpointConfig,
       consumerStats: ConsumerStats
   ): Source[KinesisRecord, Future[Done]] = {
-    require(
-      kclConfig.shouldCallProcessRecordsEvenForEmptyRecordList,
-      "`kclConfig.shouldCallProcessRecordsEvenForEmptyRecordList` must be set to `true`."
-    )
-    val kinesisAppId = KinesisAppId(
-      kclConfig.getRegionName,
-      kclConfig.getStreamName,
-      kclConfig.getApplicationName
-    )
->>>>>>> fefa75d5
+    KinesisSource(createKclWorker, kclConfig, shardCheckpointConfig, consumerStats)
+  }
+
+  private[kinesis] def apply(
+      workerFactory: (ShardRecordProcessorFactory, ConsumerConfig) => ManagedWorker,
+      kclConfig: ConsumerConfig,
+      shardCheckpointConfig: ShardCheckpointConfig,
+      consumerStats: ConsumerStats
+  ): Source[KinesisRecord, Future[Done]] = {
+    val kinesisAppId = KinesisAppId(kclConfig.streamName, kclConfig.appName)
     MergeHub
       .source[KinesisRecord](perProducerBufferSize = 1)
       .viaMat(KillSwitches.single)(Keep.both)
@@ -135,13 +92,8 @@
   }
 
   private[kinesis] def createKclWorker(
-<<<<<<< HEAD
-    recordProcessorFactory: ShardRecordProcessorFactory,
-    config: ConsumerConfig
-=======
-      recordProcessorFactory: IRecordProcessorFactory,
-      kclConfig: KinesisClientLibConfiguration
->>>>>>> fefa75d5
+      recordProcessorFactory: ShardRecordProcessorFactory,
+      config: ConsumerConfig
   ): ManagedWorker = {
     val configsBuilder =
       new ConfigsBuilder(
@@ -190,19 +142,11 @@
   }
 
   private def createAndStartKclWorker(
-<<<<<<< HEAD
-    workerFactory: (ShardRecordProcessorFactory, ConsumerConfig) => ManagedWorker,
-    recordProcessorFactory: ShardRecordProcessorFactory,
-    kclConfig: ConsumerConfig,
-    streamKillSwitch: KillSwitch,
-    streamTerminationFuture: Future[Done]
-=======
-      workerFactory: (IRecordProcessorFactory, KinesisClientLibConfiguration) => ManagedWorker,
-      recordProcessorFactory: IRecordProcessorFactory,
-      kclConfig: KinesisClientLibConfiguration,
+      workerFactory: (ShardRecordProcessorFactory, ConsumerConfig) => ManagedWorker,
+      recordProcessorFactory: ShardRecordProcessorFactory,
+      kclConfig: ConsumerConfig,
       streamKillSwitch: KillSwitch,
       streamTerminationFuture: Future[Done]
->>>>>>> fefa75d5
   ): Future[Done] = {
     implicit val blockingContext: ExecutionContext =
       BlockingContext.KinesisWorkersSharedContext
@@ -238,17 +182,6 @@
 }
 
 private[kinesis] class RecordProcessorFactoryImpl(
-<<<<<<< HEAD
-  kinesisAppId: KinesisAppId,
-  streamKillSwitch: KillSwitch,
-  streamTerminationFuture: Future[Done],
-  mergeSink: Sink[KinesisRecord, NotUsed],
-  shardCheckpointConfig: ShardCheckpointConfig,
-  consumerStats: ConsumerStats
-)(implicit materializer: Materializer)
-    extends ShardRecordProcessorFactory {
-  override def shardRecordProcessor(): ShardRecordProcessor = {
-=======
     kinesisAppId: KinesisAppId,
     streamKillSwitch: KillSwitch,
     streamTerminationFuture: Future[Done],
@@ -256,9 +189,8 @@
     shardCheckpointConfig: ShardCheckpointConfig,
     consumerStats: ConsumerStats
 )(implicit materializer: Materializer)
-    extends IRecordProcessorFactory {
-  override def createProcessor(): IRecordProcessor = {
->>>>>>> fefa75d5
+    extends ShardRecordProcessorFactory {
+  override def shardRecordProcessor(): ShardRecordProcessor = {
     val queue = Source
       .queue[IndexedSeq[KinesisRecord]](bufferSize = 0, OverflowStrategy.backpressure)
       .mapConcat(_.toIndexedSeq)
