package com.contxt.kinesis

import akka.stream.QueueOfferResult
import com.typesafe.config.Config
import org.slf4j.LoggerFactory
import software.amazon.kinesis.lifecycle.ShutdownReason

import scala.concurrent.Future
import scala.util.control.NonFatal

trait ConsumerStats {
  def checkpointAcked(shardConsumerId: ShardConsumerId): Unit
  def checkpointShardEndAcked(shardConsumerId: ShardConsumerId): Unit
  def checkpointDelayed(shardConsumerId: ShardConsumerId, e: Throwable): Unit
  def checkpointFailed(shardConsumerId: ShardConsumerId, e: Throwable): Unit

  def trackRecord(shardConsumerId: ShardConsumerId, record: KinesisRecord): Unit

<<<<<<< HEAD
  def trackBatchEnqueue(shardConsumerId: ShardConsumerId, batchSize: Int)(
    closure: => Future[QueueOfferResult]
  ): Future[QueueOfferResult]
=======
  def trackBatchEnqueue(
      shardConsumerId: ShardConsumerId,
      batchSize: Int
  )(closure: => Future[QueueOfferResult]): Future[QueueOfferResult]
>>>>>>> fefa75d5

  def recordNrOfInFlightRecords(shardConsumerId: ShardConsumerId, totalCount: Int): Unit
  def recordNrOfProcessedUncheckpointedRecords(shardConsumerId: ShardConsumerId, totalCount: Int): Unit

  def reportInitialization(shardConsumerId: ShardConsumerId): Unit
  def reportShutdown(shardConsumerId: ShardConsumerId, reason: ShutdownReason): Unit
}

object ConsumerStats {
  private val log = LoggerFactory.getLogger(classOf[ConsumerStats])

  def getInstance(config: Config): ConsumerStats = {
    try {
      val className =
        config.getString("com.contxt.kinesis.consumer.stats-class-name")
      Class.forName(className).newInstance().asInstanceOf[ConsumerStats]
    } catch {
      case NonFatal(e) =>
        log.error("Could not load a `ConsumerStats` instance, falling back to `NoopConsumerStats`.", e)
        new NoopConsumerStats
    }
  }
}

class NoopConsumerStats extends ConsumerStats {
  def checkpointAcked(shardConsumerId: ShardConsumerId): Unit = {}
  def checkpointShardEndAcked(shardConsumerId: ShardConsumerId): Unit = {}
  def checkpointDelayed(shardConsumerId: ShardConsumerId, e: Throwable): Unit = {}
  def checkpointFailed(shardConsumerId: ShardConsumerId, e: Throwable): Unit = {}

  def trackRecord(shardConsumerId: ShardConsumerId, record: KinesisRecord): Unit = {}
<<<<<<< HEAD
  def trackBatchEnqueue(shardConsumerId: ShardConsumerId, batchSize: Int)(
    closure: => Future[QueueOfferResult]
  ): Future[QueueOfferResult] = closure
=======
  def trackBatchEnqueue(
      shardConsumerId: ShardConsumerId,
      batchSize: Int
  )(closure: => Future[QueueOfferResult]): Future[QueueOfferResult] = closure
>>>>>>> fefa75d5

  def recordNrOfInFlightRecords(shardConsumerId: ShardConsumerId, totalCount: Int): Unit = {}
  def recordNrOfProcessedUncheckpointedRecords(shardConsumerId: ShardConsumerId, totalCount: Int): Unit = {}

  def reportInitialization(shardConsumerId: ShardConsumerId): Unit = {}
  def reportShutdown(shardConsumerId: ShardConsumerId, reason: ShutdownReason): Unit = {}
}<|MERGE_RESOLUTION|>--- conflicted
+++ resolved
@@ -16,16 +16,9 @@
 
   def trackRecord(shardConsumerId: ShardConsumerId, record: KinesisRecord): Unit
 
-<<<<<<< HEAD
   def trackBatchEnqueue(shardConsumerId: ShardConsumerId, batchSize: Int)(
-    closure: => Future[QueueOfferResult]
+      closure: => Future[QueueOfferResult]
   ): Future[QueueOfferResult]
-=======
-  def trackBatchEnqueue(
-      shardConsumerId: ShardConsumerId,
-      batchSize: Int
-  )(closure: => Future[QueueOfferResult]): Future[QueueOfferResult]
->>>>>>> fefa75d5
 
   def recordNrOfInFlightRecords(shardConsumerId: ShardConsumerId, totalCount: Int): Unit
   def recordNrOfProcessedUncheckpointedRecords(shardConsumerId: ShardConsumerId, totalCount: Int): Unit
@@ -57,16 +50,9 @@
   def checkpointFailed(shardConsumerId: ShardConsumerId, e: Throwable): Unit = {}
 
   def trackRecord(shardConsumerId: ShardConsumerId, record: KinesisRecord): Unit = {}
-<<<<<<< HEAD
   def trackBatchEnqueue(shardConsumerId: ShardConsumerId, batchSize: Int)(
-    closure: => Future[QueueOfferResult]
+      closure: => Future[QueueOfferResult]
   ): Future[QueueOfferResult] = closure
-=======
-  def trackBatchEnqueue(
-      shardConsumerId: ShardConsumerId,
-      batchSize: Int
-  )(closure: => Future[QueueOfferResult]): Future[QueueOfferResult] = closure
->>>>>>> fefa75d5
 
   def recordNrOfInFlightRecords(shardConsumerId: ShardConsumerId, totalCount: Int): Unit = {}
   def recordNrOfProcessedUncheckpointedRecords(shardConsumerId: ShardConsumerId, totalCount: Int): Unit = {}
