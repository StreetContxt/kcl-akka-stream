--- conflicted
+++ resolved
@@ -39,13 +39,8 @@
 val logback = "ch.qos.logback" % "logback-classic" % "1.2.3"
 val amazonKinesisClient = "software.amazon.kinesis" % "amazon-kinesis-client" % "2.3.4"
 val scalaKinesisProducer = "io.github.streetcontxt" %% "kpl-scala" % "2.0.0"
-<<<<<<< HEAD
 val scalaCollectionCompat = "org.scala-lang.modules" %% "scala-collection-compat" % "2.4.4"
-val scalaTest = "org.scalatest" %% "scalatest" % "3.2.8"
-=======
-val scalaCollectionCompat = "org.scala-lang.modules" %% "scala-collection-compat" % "2.4.3"
 val scalaTest = "org.scalatest" %% "scalatest" % "3.2.9"
->>>>>>> 39aeb514
 val scalaMock = "org.scalamock" %% "scalamock" % "5.1.0"
 val akkaStream = "com.typesafe.akka" %% "akka-stream" % AkkaVersion
 val akkaStreamTestkit = "com.typesafe.akka" %% "akka-stream-testkit" % AkkaVersion
